--- conflicted
+++ resolved
@@ -19,11 +19,7 @@
 
 class UploadFileRequest(BaseModel):
     resource_id: UUID
-<<<<<<< HEAD
     file_key: str
-    user_id: UUID
-=======
->>>>>>> 98e5e7cc
 
 @router.post("/upload", response_model=Any)
 async def upload_file(
@@ -35,41 +31,15 @@
     """
 
     print(f"[DOCUMENT_ENDPOINT] Resource ID: {request.resource_id}")
-<<<<<<< HEAD
-    print(f"[DOCUMENT_ENDPOINT] User ID: {request.user_id}")
+    print(f"[DOCUMENT_ENDPOINT] User ID: {user_id}")
     print(f"[DOCUMENT_ENDPOINT] File Key: {request.file_key}")
 
     # Auto-trigger document processing for resource documents
-    if request.resource_id and request.user_id:
+    if request.resource_id:
         if request.file_key:
             # Queue Celery task instead of background task
-            process_document_task.delay(str(request.resource_id), str(request.user_id), str(request.file_key))
+            process_document_task.delay(str(request.resource_id), str(user_id), str(request.file_key))
             return {"message": "Document processing queued"}
-=======
-    print(f"[DOCUMENT_ENDPOINT] User ID: {user_id}")
-
-    # Auto-trigger document processing for resource documents
-    if request.resource_id:
-        # Get the knowledge base folder path
-        current_dir = os.path.dirname(os.path.abspath(__file__))
-        knowledge_base_folder = os.path.join(current_dir, "knowledge_base")
-
-        # Use glob to find PDF files in the knowledge base folder
-        pdf_pattern = os.path.join(knowledge_base_folder, "*.pdf")
-        pdf_files = glob.glob(pdf_pattern)
-
-        if pdf_files:
-            # Use the first PDF file found
-            file_path = pdf_files[0]
-            print(f"[DOCUMENT_ENDPOINT] Found PDF file: {file_path}")
-
-            print(
-                f"[DOCUMENT_ENDPOINT] Auto-triggering document processing for resource {request.resource_id} and file {file_path}"
-            )
-
-            # Queue Celery task instead of background task
-            process_document_task.delay(str(request.resource_id), str(user_id), str(file_path))
->>>>>>> 98e5e7cc
         else:
             print(f"[DOCUMENT_ENDPOINT] No File Key found")
             return {"message": "No File Key found"}
